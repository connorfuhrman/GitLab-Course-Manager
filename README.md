# Gitlab Course Manager
The _Gitlab Course Manager_ (gcm) was created to manage a programming course which used GitLab's CI/CD pipeline as the course autograder. 
The project began at the University of Arizona in Fall 2020 when I moved the C++ programming course I taught away from ZyBooks (which had it's own autograder) and needed a way to autograde student submissions. 

## Under Construction
The repository is currently somewhat underdocumented as I've recently posted to GitHub and am working to generalize and improve the package.
This is still a work in progress but I'm hopeful that others may benefit from the capabilities and needs of others will drive further improvements. 
<<<<<<< HEAD
Contact connorfuhrman (at) email (dot) arizona (dot) edu with any questions. 


## Documentation
Source code documentation may be generated via Doxygen. The below subsections describe concepts. 

### Settings
GCM relies on an [INI](https://en.wikipedia.org/wiki/INI_file) file for necessary configuration settings. An example INI file is shown below: 

```ini
TODO add file
```

However there is a function `_get_auth_info` which can be updated to use a different configuration format if that is required.

### GitLab Structure
GCM makes some fundamental assumptions about the layout of the course's GitLab groups. It's assumed that there is some group which holds subgroups corresponding to each student where each student group holds assignments for each student. E.g., 


```
ECE 275 FS 2021
	Individual Student Groups
		Alice Apple
		Bobby Brige
		Charlie Chimichanga
		...
```
		


<!--  LocalWords:  GCM INI GitLab
 -->
=======
Contact connorfuhrman (at) email (dot) arizona (dot) edu with any questions and check the [devel branch](https://github.com/connorfuhrman/GitLab-Course-Manager/tree/devel) for the latest work.
>>>>>>> 066e7b38
<|MERGE_RESOLUTION|>--- conflicted
+++ resolved
@@ -5,7 +5,7 @@
 ## Under Construction
 The repository is currently somewhat underdocumented as I've recently posted to GitHub and am working to generalize and improve the package.
 This is still a work in progress but I'm hopeful that others may benefit from the capabilities and needs of others will drive further improvements. 
-<<<<<<< HEAD
+
 Contact connorfuhrman (at) email (dot) arizona (dot) edu with any questions. 
 
 
@@ -37,7 +37,4 @@
 
 
 <!--  LocalWords:  GCM INI GitLab
- -->
-=======
-Contact connorfuhrman (at) email (dot) arizona (dot) edu with any questions and check the [devel branch](https://github.com/connorfuhrman/GitLab-Course-Manager/tree/devel) for the latest work.
->>>>>>> 066e7b38
+ -->